--- conflicted
+++ resolved
@@ -89,12 +89,7 @@
     /* Fixed width */
     display: flex;
     align-items: center;
-<<<<<<< HEAD
     justify-content: right;
-=======
-    justify-content: center;
->>>>>>> aa662538
-    /* Center content within the actions area */
 }
 
 /* Image container adjustments for row layout */

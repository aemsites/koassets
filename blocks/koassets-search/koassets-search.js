--- conflicted
+++ resolved
@@ -75,15 +75,6 @@
 
     // Then load the JavaScript bundle
     loadJS(`${basePath}/assets/index.js`)
-      .then(() => {
-<<<<<<< HEAD
-        // Remove loading indicator once app is loaded
-        loadingElement.remove();
-=======
-        // React app loaded successfully
-        console.log('KO Assets Search app loaded successfully');
->>>>>>> daf8d868
-      })
       .catch((error) => {
         console.error('Failed to load React app:', error);
       });

--- conflicted
+++ resolved
@@ -1,7 +1,5 @@
 import { convertHtmlListToArray, fetchSpreadsheetData, getBlockKeyValues, stripHtmlAndNewlines } from '../../scripts/scripts.js';
 
-<<<<<<< HEAD
-=======
 export default async function decorate(block) {
     // Get the block key-value pairs
     const blockObj = getBlockKeyValues(block);
@@ -86,28 +84,27 @@
     }
 }
 
->>>>>>> 59cbce81
 function loadCSS(href) {
-  const link = document.createElement('link');
-  link.rel = 'stylesheet';
-  link.href = href;
-  link.onerror = () => console.warn(`Failed to load CSS: ${href}`);
-  document.head.appendChild(link);
+    const link = document.createElement('link');
+    link.rel = 'stylesheet';
+    link.href = href;
+    link.onerror = () => console.warn(`Failed to load CSS: ${href}`);
+    document.head.appendChild(link);
 }
 
 function loadJS(src) {
-  return new Promise((resolve, reject) => {
-    const script = document.createElement('script');
-    script.type = 'module';
-    script.src = src;
-    script.onload = resolve;
-    script.onerror = reject;
-    document.head.appendChild(script);
-  });
+    return new Promise((resolve, reject) => {
+        const script = document.createElement('script');
+        script.type = 'module';
+        script.src = src;
+        script.onload = resolve;
+        script.onerror = reject;
+        document.head.appendChild(script);
+    });
 }
 
 function showError(element, title, message) {
-  element.innerHTML = `
+    element.innerHTML = `
     <div class="error-message">
       <h3>${title}</h3>
       <p>${message}</p>
@@ -119,84 +116,4 @@
       </ol>
     </div>
   `;
-}
-function loadReactApp(rootElement, loadingElement) {
-  try {
-    // Check if we already have the built assets
-    const basePath = '/tools/assets-browser';
-
-    // First, load the CSS
-    loadCSS(`${basePath}/assets/index.css`);
-
-    // Then load the JavaScript bundle
-    loadJS(`${basePath}/assets/index.js`)
-      .then(() => {
-        // Remove loading indicator once app is loaded
-        loadingElement.remove();
-        console.log('KO Assets Search app loaded successfully');
-      })
-      .catch((error) => {
-        console.error('Failed to load React app:', error);
-        showError(
-          loadingElement,
-          'Failed to load KO Assets Search App',
-          'Please ensure the React app is built and deployed to /tools/assets-browser/',
-        );
-      });
-  } catch (error) {
-    console.error('Error initializing React app:', error);
-    showError(loadingElement, 'Error Loading KO Assets Search', error.message);
-  }
-}
-
-export default function decorate(block) {
-  // Get the block key-value pairs
-  const blockObj = getBlockKeyValues(block);
-
-  // Clear the block content
-  block.textContent = '';
-
-  // Create container div for the React app
-  const reactContainer = document.createElement('div');
-  reactContainer.id = 'koassets-search-container';
-  reactContainer.className = 'koassets-search-container';
-
-  // Set container styles for natural page integration
-  reactContainer.style.width = '100%';
-  // Remove height: 100vh to allow natural scrolling
-  reactContainer.style.minHeight = '600px';
-  reactContainer.style.position = 'relative';
-
-  // Create root div for React mounting (same ID as used in main.tsx)
-  const reactRoot = document.createElement('div');
-  reactRoot.id = 'root';
-  reactRoot.className = 'koassets-search-root';
-  reactContainer.appendChild(reactRoot);
-
-  // Add loading indicator
-  const loadingIndicator = document.createElement('div');
-  loadingIndicator.className = 'koassets-loading';
-  loadingIndicator.innerHTML = `
-    <div class="loading-spinner"></div>
-    <p>Loading KO Assets...</p>
-  `;
-  reactContainer.appendChild(loadingIndicator);
-
-  // Append container to block
-  block.append(reactContainer);
-
-  // Configure external parameters for block integration
-  window.KOAssetsConfig = window.KOAssetsConfig || {};
-  /** @type {import('../../koassets-react/src/types/index.js').ExternalParams} */
-  window.KOAssetsConfig.externalParams = {
-    isBlockIntegration: true,
-    accordionTitle: blockObj.accordionTitle,
-    accordionContent: blockObj.accordionContent,
-    excFacets: JSON.parse(stripHtmlAndNewlines(blockObj.excFacets)),
-    presetFilters: convertHtmlListToArray(blockObj.presetFilters),
-    ...(window.KOAssetsConfig.externalParams || {}),
-  };
-
-  // Load the built React app
-  loadReactApp(reactRoot, loadingIndicator);
 }
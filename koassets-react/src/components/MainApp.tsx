--- conflicted
+++ resolved
@@ -413,19 +413,11 @@
 
     // Auto-search with empty query on app load
     useEffect(() => {
-<<<<<<< HEAD
-        if (!searchDisabled && dynamicMediaClient && accessToken && excFacets !== undefined) {
+        if (!searchDisabled && authenticated && dynamicMediaClient && excFacets !== undefined) {
             search();
         }
         // eslint-disable-next-line react-hooks/exhaustive-deps
-    }, [dynamicMediaClient, accessToken, excFacets, selectedFacetFilters, selectedNumericFilters, searchDisabled]);
-=======
-        if (authenticated && dynamicMediaClient && excFacets !== undefined) {
-            search();
-        }
-        // eslint-disable-next-line react-hooks/exhaustive-deps
-    }, [dynamicMediaClient, authenticated, excFacets, selectedFacetFilters, selectedNumericFilters]);
->>>>>>> 44e99f1b
+    }, [dynamicMediaClient, authenticated, excFacets, selectedFacetFilters, selectedNumericFilters, searchDisabled]);
 
     useEffect(() => {
         if (authenticated && !settingsLoadedRef.current) {

import React, { useCallback, useEffect, useRef, useState } from 'react';
import '../MainApp.css';
import { DynamicMediaClient } from '../clients/dynamicmedia-client';
import { DEFAULT_FACETS, type ExcFacets } from '../constants/facets';
import { AppConfigProvider } from '../contexts/AppConfigContext';
import type {
    Asset,
    CartItem,
    Collection,
    CurrentView,
    ExternalParams,
    LoadingState,
    Rendition,
    SearchResult,
    SearchResults
} from '../types';
import { CURRENT_VIEW, LOADING, QUERY_TYPES } from '../types';
import { populateAssetFromHit } from '../utils/assetTransformers';
import { fetchOptimizedDeliveryBlob, removeBlobFromCache } from '../utils/blobCache';
import { getBucket, getExternalParams } from '../utils/config';

// Components
import Facets from './Facets';
import HeaderBar from './HeaderBar';
import ImageGallery from './ImageGallery';
import SearchBar from './SearchBar';

const HITS_PER_PAGE = 24;

/**
 * Transforms excFacets object into a string array for search facets
 * @param excFacets - The facets object from EXC
 * @returns Array of facet keys for search
 */
function transformExcFacetsToHierarchyArray(excFacets: ExcFacets): string[] {
    const facetKeys: string[] = [];

    Object.entries(excFacets).forEach(([key, facet]) => {
        if (facet.type !== 'tags') {
            // For non-tags types, append the entry key
            facetKeys.push(key);
        } else {
            // For tags type, append 10 hierarchy level keys
            for (let n = 0; n <= 9; n++) {
                facetKeys.push(`${key}.TCCC.#hierarchy.lvl${n}`);
            }
            facetKeys.push(`${key}.TCCC.#values`);
        }
    });

    return facetKeys;
}

function MainApp(): React.JSX.Element {
    // External parameters from plain JavaScript
    const [externalParams] = useState<ExternalParams>(() => {
        const params = getExternalParams();
        console.log('External parameters received:', params);
        return params;
    });

    // Local state
    const [accessToken, setAccessToken] = useState<string>(() => {
        try {
            return localStorage.getItem('accessToken') || '';
        } catch {
            return '';
        }
    });
    const [bucket] = useState<string>(() => {
        try {
            return getBucket();
        } catch {
            return '';
        }
    });
    const [dynamicMediaClient, setDynamicMediaClient] = useState<DynamicMediaClient | null>(null);
    const [query, setQuery] = useState<string>('');
    const [dmImages, setDmImages] = useState<Asset[]>([]);

    const [searchResults, setSearchResults] = useState<SearchResults['results'] | null>(null);
    const [selectedCollection, setSelectedCollection] = useState<Collection | null>(null);
    const [loading, setLoading] = useState<LoadingState>({ [LOADING.dmImages]: false, [LOADING.collections]: false });
    const [currentView, setCurrentView] = useState<CurrentView>(CURRENT_VIEW.images);
    const [selectedQueryType, setSelectedQueryType] = useState<string>(QUERY_TYPES.ASSETS);
    const [selectedFacetFilters, setSelectedFacetFilters] = useState<string[][]>([]);
    const [selectedNumericFilters, setSelectedNumericFilters] = useState<string[]>([]);
    const [excFacets, setExcFacets] = useState<ExcFacets | undefined>(undefined);

    const [imagePresets, setImagePresets] = useState<{
        assetId?: string;
        items?: Rendition[];
        'repo:name'?: string;
    }>({});
    const [assetRenditionsCache, setAssetRenditionsCache] = useState<{
        [assetId: string]: {
            assetId?: string;
            items?: Rendition[];
            'repo:name'?: string;
        }
    }>({});

    // Track which assets are currently being fetched to prevent duplicates
    const fetchingAssetsRef = useRef<Set<string>>(new Set());

    // Pagination state
    const [currentPage, setCurrentPage] = useState<number>(0);
    const [totalPages, setTotalPages] = useState<number>(0);
    const [isLoadingMore, setIsLoadingMore] = useState<boolean>(false);

    // Cart state
    const [cartItems, setCartItems] = useState<CartItem[]>(() => {
        try {
            const stored = localStorage.getItem('cartItems');
            return stored ? JSON.parse(stored) : [];
        } catch {
            return [];
        }
    });
    const [isCartOpen, setIsCartOpen] = useState<boolean>(false);
    // Mobile filter panel state
    const [isMobileFilterOpen, setIsMobileFilterOpen] = useState<boolean>(false);

    // Sort state
    const [selectedSortType, setSelectedSortType] = useState<string>('Date Created');
    const [selectedSortDirection, setSelectedSortDirection] = useState<string>('Ascending');

    const searchBarRef = useRef<HTMLInputElement>(null);
    const settingsLoadedRef = useRef<boolean>(false);

    const handleSetSelectedQueryType = useCallback((newQueryType: string): void => {
        setSelectedQueryType(prevType => {
            if (prevType !== newQueryType) {
                setQuery('');
            }
            return newQueryType;
        });
        // Focus the query input after changing type
        setTimeout(() => {
            if (searchBarRef.current) {
                searchBarRef.current.focus();
            }
        }, 0);
    }, []);



    // Save cart items to localStorage when they change
    useEffect(() => {
        localStorage.setItem('cartItems', JSON.stringify(cartItems));
    }, [cartItems]);

    useEffect(() => {
        setDynamicMediaClient(new DynamicMediaClient({
            bucket: bucket,
            accessToken: accessToken,
        }));
    }, [accessToken, bucket]);

    // Keep accessToken in sync with localStorage
    useEffect(() => {
        try {
            localStorage.setItem('accessToken', accessToken || '');
        } catch (error) {
            // Silently fail if localStorage is not available
            console.warn('Failed to save access token to localStorage:', error);
        }
    }, [accessToken]);

    // Process and display Adobe Dynamic Media images
    const processDMImages = useCallback(async (content: unknown, isLoadingMore: boolean = false): Promise<void> => {
        // For demo, just parse and set images if possible
        if (!isLoadingMore) {
            setDmImages([]);
        }

        setSearchResults(null);
        try {
            const contentData = content as Record<string, unknown>;
            const results = contentData.results as SearchResults['results'];

            if (results && results[0]?.hits) {
                const hits = results[0].hits as SearchResult['hits'];
                if (hits.length > 0) {
                    // No longer download blobs upfront - just prepare metadata for lazy loading
                    // Each hit is transformed to match the Asset interface
                    const processedImages: Asset[] = hits.map(populateAssetFromHit);

                    if (isLoadingMore) {
                        // Append to existing images
                        setDmImages(prev => [...prev, ...processedImages]);
                    } else {
                        // Replace existing images
                        setDmImages(processedImages);
                    }
                }
                // Store the complete results object with nbHits and update pagination info
                setSearchResults(results as SearchResults['results']);
                setTotalPages((results[0] as { nbPages?: number }).nbPages || 0);
            } else {
                setTotalPages(0);
            }
        } catch (error) {
            console.error('Error processing dynamic media images:', error);
        }
        setLoading(prev => ({ ...prev, [LOADING.dmImages]: false }));
        setIsLoadingMore(false);
    }, []);



    // Search assets (images, videos, etc.)
    const performSearchImages = useCallback((query: string, page: number = 0): void => {
        if (!dynamicMediaClient) return;

        const isLoadingMore = page > 0;
        if (isLoadingMore) {
            setIsLoadingMore(true);
        } else {
            setLoading(prev => ({ ...prev, [LOADING.dmImages]: true }));
            setCurrentPage(0);
        }
        setCurrentView(CURRENT_VIEW.images);

        dynamicMediaClient.searchAssets(query.trim(), {
            collectionId: selectedCollection?.collectionId,
            facets: excFacets ? transformExcFacetsToHierarchyArray(excFacets) : [],
            facetFilters: selectedFacetFilters,
            numericFilters: selectedNumericFilters,
            hitsPerPage: HITS_PER_PAGE,
            page: page
        }).then((content) => processDMImages(content, isLoadingMore)).catch((error) => {
            console.error('Error searching assets:', error);
            setLoading(prev => ({ ...prev, [LOADING.dmImages]: false }));
            setIsLoadingMore(false);
            if (!isLoadingMore) {
                setDmImages([]);
            }
        });

    }, [dynamicMediaClient, processDMImages, selectedCollection, selectedFacetFilters, selectedNumericFilters, excFacets]);

    // Handler for loading more results (pagination)
    const handleLoadMoreResults = useCallback((): void => {
        if (currentPage + 1 < totalPages && !isLoadingMore) {
            const nextPage = currentPage + 1;
            setCurrentPage(nextPage);
            performSearchImages(query, nextPage);
        }
    }, [currentPage, totalPages, isLoadingMore, performSearchImages, query]);

    // Handler for searching
    const search = useCallback((searchQuery?: string): void => {
        setCurrentPage(0);
        // Search for assets or assets in a collection
        const queryToUse = searchQuery !== undefined ? searchQuery : query;
        performSearchImages(queryToUse, 0);
    }, [performSearchImages, query]);

    // Read query and selectedQueryType from URL on mount
    useEffect(() => {
        const params = new URLSearchParams(window.location.search);
        const urlQuery = params.get('query');
        const queryType = params.get('selectedQueryType');
<<<<<<< HEAD

=======
        
>>>>>>> c14084df
        // Check for saved search parameters
        const fulltext = params.get('fulltext');
        const facetFiltersParam = params.get('facetFilters');
        const numericFiltersParam = params.get('numericFilters');
<<<<<<< HEAD

=======
        
>>>>>>> c14084df
        if (urlQuery !== null) setQuery(urlQuery);
        if (queryType !== null && (queryType === QUERY_TYPES.ASSETS || queryType === QUERY_TYPES.COLLECTIONS)) {
            setSelectedQueryType(queryType);
        }
<<<<<<< HEAD

=======
        
>>>>>>> c14084df
        // Apply saved search parameters if present
        if (fulltext || facetFiltersParam || numericFiltersParam) {
            try {
                if (fulltext) setQuery(fulltext);
<<<<<<< HEAD

=======
                
>>>>>>> c14084df
                if (facetFiltersParam) {
                    const facetFilters = JSON.parse(decodeURIComponent(facetFiltersParam));
                    setSelectedFacetFilters(facetFilters);
                }
<<<<<<< HEAD

=======
                
>>>>>>> c14084df
                if (numericFiltersParam) {
                    const numericFilters = JSON.parse(decodeURIComponent(numericFiltersParam));
                    setSelectedNumericFilters(numericFilters);
                }
<<<<<<< HEAD

=======
                
>>>>>>> c14084df
                // Trigger search after a brief delay to ensure all state is updated
                setTimeout(() => {
                    setCurrentPage(0);
                    performSearchImages(fulltext || '', 0);
                }, 100);
            } catch (error) {
                console.warn('Error parsing URL search parameters:', error);
            }
        }
    }, [dynamicMediaClient, setSelectedFacetFilters, setSelectedNumericFilters, performSearchImages]);

    useEffect(() => {
        dynamicMediaClient && window.history.replaceState({}, '', `${window.location.pathname}`);
    }, [selectedQueryType, dynamicMediaClient]);

    // Auto-search with empty query on app load
    useEffect(() => {
        if (dynamicMediaClient && accessToken && excFacets !== undefined) {
            search();
        }
        // eslint-disable-next-line react-hooks/exhaustive-deps
    }, [dynamicMediaClient, accessToken, excFacets, selectedFacetFilters, selectedNumericFilters]);

    useEffect(() => {
        if (accessToken && !settingsLoadedRef.current) {
            setExcFacets(externalParams.excFacets || DEFAULT_FACETS);
            settingsLoadedRef.current = true;
            // const excClient = new ExcClient({ accessToken });
            // // Get facets from EXC
            // excClient.getExcFacets({}).then(facets => {
            //     setExcFacets(facets);
            // }).catch(error => {
            //     console.error('Error fetching facets:', error);
            // });
        }
    }, [accessToken, externalParams.excFacets]);



    // Function to fetch and cache static renditions for a specific asset
    const fetchAssetRenditions = useCallback(async (asset: Asset): Promise<void> => {
        if (!dynamicMediaClient || !asset.assetId) return;

        // Check cache first - use functional state update to get current state
        let shouldFetch = false;
        setAssetRenditionsCache(prevCache => {
            // If already cached, don't fetch
            if (prevCache[asset.assetId!]) {
                return prevCache; // No state change
            }

            // If currently being fetched, don't fetch again
            if (fetchingAssetsRef.current.has(asset.assetId!)) {
                return prevCache; // No state change
            }

            // Mark as fetching and proceed
            fetchingAssetsRef.current.add(asset.assetId!);
            shouldFetch = true;
            return prevCache; // No state change yet
        });

        if (!shouldFetch) return;

        try {
            const renditions = await dynamicMediaClient.getAssetRenditions(asset);
            setAssetRenditionsCache(prev => ({
                ...prev,
                [asset.assetId!]: renditions
            }));
        } catch (error) {
            console.error('Failed to fetch asset static renditions:', error);
            // Set empty object on error to prevent retry loops
            setAssetRenditionsCache(prev => ({
                ...prev,
                [asset.assetId!]: {}
            }));
        } finally {
            // Remove from fetching set when done (success or error)
            fetchingAssetsRef.current.delete(asset.assetId!);
        }
    }, [dynamicMediaClient]);

    // Add useEffect to trigger search when selectedCollection changes
    useEffect(() => {
        if (selectedCollection && dynamicMediaClient && excFacets !== undefined) {
            performSearchImages('', 0);
        }
    }, [selectedCollection, dynamicMediaClient, excFacets, performSearchImages]);

    // Cart functions
    const handleAddToCart = async (image: Asset): Promise<void> => {
        if (!cartItems.some(item => item.assetId === image.assetId)) {
            // Cache the image when adding to cart
            if (dynamicMediaClient && image.assetId) {
                try {
                    const cacheKey = `${image.assetId}-350`;
                    await fetchOptimizedDeliveryBlob(
                        dynamicMediaClient,
                        image,
                        350,
                        {
                            cache: false,
                            cacheKey: cacheKey,
                            fallbackUrl: image.url
                        }
                    );
                    console.log(`Cached image for cart: ${image.assetId}`);
                } catch (error) {
                    console.warn(`Failed to cache image for cart ${image.assetId}:`, error);
                }
            }

            setCartItems(prev => [...prev, image]);
        }
    };

    const handleRemoveFromCart = (image: Asset): void => {
        setCartItems(prev => prev.filter(item => item.assetId !== image.assetId));

        // Clean up cached blobs for this asset
        if (image.assetId) {
            removeBlobFromCache(image.assetId);
        }
    };

    const handleBulkAddToCart = async (selectedCardIds: Set<string>, images: Asset[]): Promise<void> => {
        // Process all selected images in parallel
        const processCartImages = async (imageId: string): Promise<Asset | null> => {
            const image = images.find(img => img.assetId === imageId);
            if (!image || cartItems.some(item => item.assetId === image.assetId)) {
                return null;
            }

            // Cache the image in parallel
            if (dynamicMediaClient && image.assetId) {
                try {
                    const cacheKey = `${image.assetId}-350`;
                    await fetchOptimizedDeliveryBlob(
                        dynamicMediaClient,
                        image,
                        350,
                        {
                            cache: false,
                            cacheKey: cacheKey,
                            fallbackUrl: image.url
                        }
                    );
                    console.log(`Cached bulk image for cart: ${image.assetId}`);
                } catch (error) {
                    console.warn(`Failed to cache bulk image for cart ${image.assetId}:`, error);
                }
            }

            return image;
        };

        // Process all images in parallel using Promise.allSettled for better error handling
        const results = await Promise.allSettled(
            Array.from(selectedCardIds).map(processCartImages)
        );

        // Filter successful results and extract the assets
        const newItems: Asset[] = results
            .filter((result): result is PromiseFulfilledResult<Asset | null> =>
                result.status === 'fulfilled' && result.value !== null)
            .map(result => result.value!);

        if (newItems.length > 0) {
            setCartItems(prev => [...prev, ...newItems]);
        }
    };

    // Sort handlers
    const handleSortByTopResults = (): void => {
        console.log('Sort by Top Results');
        // TODO: Implement actual sorting logic
    };

    const handleSortByDateCreated = (): void => {
        console.log('Sort by Date Created');
        // TODO: Implement actual sorting logic
    };

    const handleSortByLastModified = (): void => {
        console.log('Sort by Last Modified');
        // TODO: Implement actual sorting logic
    };

    const handleSortBySize = (): void => {
        console.log('Sort by Size');
        // TODO: Implement actual sorting logic
    };

    // Sort direction handlers
    const handleSortDirectionAscending = (): void => {
        console.log('Sort direction: Ascending');
        // TODO: Implement actual sorting logic
    };

    const handleSortDirectionDescending = (): void => {
        console.log('Sort direction: Descending');
        // TODO: Implement actual sorting logic
    };

    const handleApproveAssets = (): void => {
        if (cartItems.length === 0) {
            return;
        }
    };

    const handleDownloadAssets = (): void => {
        if (cartItems.length === 0) {
            return;
        }
        setIsCartOpen(false);
    };

    const handleAuthenticated = (token: string): void => {
        setAccessToken(token);
    };

    const handleSignOut = (): void => {
        console.log('🚪 User signed out, clearing access token');
        setAccessToken('');
        try {
            // Clear all localStorage
            const localStorageLength = localStorage.length;
            console.log(`- Clearing ${localStorageLength} localStorage items`);
            localStorage.clear();

            // Clear all sessionStorage  
            const sessionStorageLength = sessionStorage.length;
            console.log(`- Clearing ${sessionStorageLength} sessionStorage items`);
            sessionStorage.clear();

            console.log('✅ All browser storage cleared successfully');
        } catch (error) {
            console.error('❌ Error clearing browser storage:', error);
        }
    };

    // Toggle mobile filter panel
    const handleToggleMobileFilter = (): void => {
        setIsMobileFilterOpen(!isMobileFilterOpen);
    };

    // Add breadcrumbs for navigation when inside a collection
    const breadcrumbs = selectedCollection && (
        <div className="breadcrumbs">
            <span
                className="breadcrumb-link"
                onClick={() => {
                    setSelectedCollection(null);
                    setCurrentView(CURRENT_VIEW.collections);
                }}
            >
                Collections
            </span>
            <span className="breadcrumb-separator"> &gt; </span>
            <span>{selectedCollection.collectionMetadata?.title || 'Collection'}</span>
        </div>
    );

    // Gallery logic
    const enhancedGallery = (
        <>
            {currentView === CURRENT_VIEW.images ? (
                <ImageGallery
                    images={dmImages}
                    loading={loading[LOADING.dmImages]}
                    onAddToCart={handleAddToCart}
                    onRemoveFromCart={handleRemoveFromCart}
                    cartItems={cartItems}
                    dynamicMediaClient={dynamicMediaClient}
                    searchResult={searchResults?.[0] || null}
                    onToggleMobileFilter={handleToggleMobileFilter}
                    isMobileFilterOpen={isMobileFilterOpen}
                    onBulkAddToCart={handleBulkAddToCart}
                    onSortByTopResults={handleSortByTopResults}
                    onSortByDateCreated={handleSortByDateCreated}
                    onSortByLastModified={handleSortByLastModified}
                    onSortBySize={handleSortBySize}
                    onSortDirectionAscending={handleSortDirectionAscending}
                    onSortDirectionDescending={handleSortDirectionDescending}
                    selectedSortType={selectedSortType}
                    selectedSortDirection={selectedSortDirection}
                    onSortTypeChange={setSelectedSortType}
                    onSortDirectionChange={setSelectedSortDirection}
                    onLoadMoreResults={handleLoadMoreResults}
                    hasMorePages={currentPage + 1 < totalPages}
                    isLoadingMore={isLoadingMore}
                    imagePresets={imagePresets}
                    assetRenditionsCache={assetRenditionsCache}
                    fetchAssetRenditions={fetchAssetRenditions}
                    setImagePresets={setImagePresets}
                />
            ) : (
                <></>
            )}
        </>
    );

    return (
<<<<<<< HEAD
        <AppConfigProvider externalParams={externalParams}>
            <div className="container">
                <HeaderBar
                    cartItems={cartItems}
                    setCartItems={setCartItems}
                    isCartOpen={isCartOpen}
                    setIsCartOpen={setIsCartOpen}
                    handleRemoveFromCart={handleRemoveFromCart}
                    handleApproveAssets={handleApproveAssets}
                    handleDownloadAssets={handleDownloadAssets}
                    handleAuthenticated={handleAuthenticated}
                    handleSignOut={handleSignOut}
                    dynamicMediaClient={dynamicMediaClient}
                />
                {/* TODO: Update this once finalized */}
                {window.location.pathname.includes('/tools/assets-browser/index.html') && (
                    <SearchBar
                        query={query}
                        setQuery={setQuery}
                        sendQuery={search}
                        selectedQueryType={selectedQueryType}
                        setSelectedQueryType={handleSetSelectedQueryType}
                        inputRef={searchBarRef}
                    />)}
                <div className="main-content">
                    <div className="images-container">
                        <div className="images-content-wrapper">
                            <div className="images-content-row">
                                <div className="images-main">
                                    {breadcrumbs}
                                    {enhancedGallery}
                                </div>
                                <div className={`facet-filter-panel ${isMobileFilterOpen ? 'mobile-open' : ''}`}>
                                    <Facets
                                        searchResults={searchResults}
                                        selectedFacetFilters={selectedFacetFilters}
                                        setSelectedFacetFilters={setSelectedFacetFilters}
                                        search={search}
                                        excFacets={excFacets}
                                        selectedNumericFilters={selectedNumericFilters}
                                        setSelectedNumericFilters={setSelectedNumericFilters}
                                        query={query}
                                        setQuery={setQuery}
                                    />
                                </div>
=======
        <div className="container">
            <HeaderBar
                cartItems={cartItems}
                setCartItems={setCartItems}
                isCartOpen={isCartOpen}
                setIsCartOpen={setIsCartOpen}
                handleRemoveFromCart={handleRemoveFromCart}
                handleApproveAssets={handleApproveAssets}
                handleDownloadAssets={handleDownloadAssets}
                handleAuthenticated={handleAuthenticated}
                handleSignOut={handleSignOut}
                dynamicMediaClient={dynamicMediaClient}
                isBlockIntegration={externalParams.isBlockIntegration}
            />
            {/* TODO: Update this once finalized */}
            {window.location.pathname.includes('/tools/assets-browser/index.html') && (
                <SearchBar
                    query={query}
                    setQuery={setQuery}
                    sendQuery={search}
                    selectedQueryType={selectedQueryType}
                    setSelectedQueryType={handleSetSelectedQueryType}
                    inputRef={searchBarRef}
                />)}
            <div className="main-content">
                <div className="images-container">
                    <div className="images-content-wrapper">
                        <div className="images-content-row">
                            <div className="images-main">
                                {breadcrumbs}
                                {enhancedGallery}
                            </div>
                            <div className={`facet-filter-panel ${isMobileFilterOpen ? 'mobile-open' : ''}`}>
                                <Facets
                                    searchResults={searchResults}
                                    selectedFacetFilters={selectedFacetFilters}
                                    setSelectedFacetFilters={setSelectedFacetFilters}
                                    search={search}
                                    excFacets={excFacets}
                                    selectedNumericFilters={selectedNumericFilters}
                                    setSelectedNumericFilters={setSelectedNumericFilters}
                                    query={query}
                                    setQuery={setQuery}
                                />
>>>>>>> c14084df
                            </div>
                            {/* <Footer /> */}
                        </div>
                    </div>
                </div>
            </div>
        </AppConfigProvider>
    );
}

export default MainApp; <|MERGE_RESOLUTION|>--- conflicted
+++ resolved
@@ -262,56 +262,29 @@
         const params = new URLSearchParams(window.location.search);
         const urlQuery = params.get('query');
         const queryType = params.get('selectedQueryType');
-<<<<<<< HEAD
-
-=======
         
->>>>>>> c14084df
         // Check for saved search parameters
         const fulltext = params.get('fulltext');
         const facetFiltersParam = params.get('facetFilters');
         const numericFiltersParam = params.get('numericFilters');
-<<<<<<< HEAD
-
-=======
         
->>>>>>> c14084df
         if (urlQuery !== null) setQuery(urlQuery);
         if (queryType !== null && (queryType === QUERY_TYPES.ASSETS || queryType === QUERY_TYPES.COLLECTIONS)) {
             setSelectedQueryType(queryType);
         }
-<<<<<<< HEAD
-
-=======
-        
->>>>>>> c14084df
+
         // Apply saved search parameters if present
         if (fulltext || facetFiltersParam || numericFiltersParam) {
             try {
                 if (fulltext) setQuery(fulltext);
-<<<<<<< HEAD
-
-=======
-                
->>>>>>> c14084df
                 if (facetFiltersParam) {
                     const facetFilters = JSON.parse(decodeURIComponent(facetFiltersParam));
                     setSelectedFacetFilters(facetFilters);
                 }
-<<<<<<< HEAD
-
-=======
-                
->>>>>>> c14084df
                 if (numericFiltersParam) {
                     const numericFilters = JSON.parse(decodeURIComponent(numericFiltersParam));
                     setSelectedNumericFilters(numericFilters);
                 }
-<<<<<<< HEAD
-
-=======
-                
->>>>>>> c14084df
                 // Trigger search after a brief delay to ensure all state is updated
                 setTimeout(() => {
                     setCurrentPage(0);
@@ -616,7 +589,6 @@
     );
 
     return (
-<<<<<<< HEAD
         <AppConfigProvider externalParams={externalParams}>
             <div className="container">
                 <HeaderBar
@@ -662,52 +634,6 @@
                                         setQuery={setQuery}
                                     />
                                 </div>
-=======
-        <div className="container">
-            <HeaderBar
-                cartItems={cartItems}
-                setCartItems={setCartItems}
-                isCartOpen={isCartOpen}
-                setIsCartOpen={setIsCartOpen}
-                handleRemoveFromCart={handleRemoveFromCart}
-                handleApproveAssets={handleApproveAssets}
-                handleDownloadAssets={handleDownloadAssets}
-                handleAuthenticated={handleAuthenticated}
-                handleSignOut={handleSignOut}
-                dynamicMediaClient={dynamicMediaClient}
-                isBlockIntegration={externalParams.isBlockIntegration}
-            />
-            {/* TODO: Update this once finalized */}
-            {window.location.pathname.includes('/tools/assets-browser/index.html') && (
-                <SearchBar
-                    query={query}
-                    setQuery={setQuery}
-                    sendQuery={search}
-                    selectedQueryType={selectedQueryType}
-                    setSelectedQueryType={handleSetSelectedQueryType}
-                    inputRef={searchBarRef}
-                />)}
-            <div className="main-content">
-                <div className="images-container">
-                    <div className="images-content-wrapper">
-                        <div className="images-content-row">
-                            <div className="images-main">
-                                {breadcrumbs}
-                                {enhancedGallery}
-                            </div>
-                            <div className={`facet-filter-panel ${isMobileFilterOpen ? 'mobile-open' : ''}`}>
-                                <Facets
-                                    searchResults={searchResults}
-                                    selectedFacetFilters={selectedFacetFilters}
-                                    setSelectedFacetFilters={setSelectedFacetFilters}
-                                    search={search}
-                                    excFacets={excFacets}
-                                    selectedNumericFilters={selectedNumericFilters}
-                                    setSelectedNumericFilters={setSelectedNumericFilters}
-                                    query={query}
-                                    setQuery={setQuery}
-                                />
->>>>>>> c14084df
                             </div>
                             {/* <Footer /> */}
                         </div>

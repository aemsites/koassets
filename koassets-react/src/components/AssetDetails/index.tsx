import React, { useEffect, useState } from 'react';
import { createPortal } from 'react-dom';
import { useAppConfig } from '../../hooks/useAppConfig';
import type { AssetDetailsProps, Rendition, Asset, Metadata } from '../../types';

import { AuthorizationStatus, FadelClient } from '../../clients/fadel-client';
import ActionButton from '../ActionButton';
import { BUTTON_CONFIGS } from '../ActionButtonConfigs';
import DownloadRenditionsModal from '../DownloadRenditionsModal';
import Picture from '../Picture';
import ShareAssetButton from '../ShareAssetButton.jsx';
import './AssetDetails.css';
import AssetDetailsDRM from './AssetDetailsDRM';
import AssetDetailsGeneralInfo from './AssetDetailsGeneralInfo';
import AssetDetailsIntendedUse from './AssetDetailsIntendedUse';
import AssetDetailsLegacyFields from './AssetDetailsLegacyFields';
import AssetDetailsMarketing from './AssetDetailsMarketing';
import AssetDetailsMarketingPackageContainer from './AssetDetailsMarketingPackageContainer';
import AssetDetailsOverview from './AssetDetailsOverview';
import AssetDetailsProduction from './AssetDetailsProduction';
import AssetDetailsScheduledActivation from './AssetDetailsScheduledActivation';
import AssetDetailsSystem from './AssetDetailsSystem';
import AssetDetailsSystemInfoLegacy from './AssetDetailsSystemInfoLegacy';
import AssetDetailsTechnicalInfo from './AssetDetailsTechnicalInfo';
import { isPdfPreview } from '../../constants/filetypes';
import { populateAssetFromMetadata } from '../../utils/assetTransformers';
import AdobePDFViewer from '../AdobePDFViewer';
import { loadDetailsCollapseAllState, saveDetailsCollapseAllState } from '../../utils/toggleStateStorage';

/* Displayed on the asset details modal header section
campaignName 
title
description
*/

const AssetDetails: React.FC<AssetDetailsProps> = ({
    showModal,
    selectedImage,
    closeModal,
    handleAddToCart,
    handleRemoveFromCart,
    cartAssetItems = [],
    imagePresets = {},
    renditions = {},
    fetchAssetRenditions,
    isDeepLinkAsset = false
}) => {
    // Get dynamicMediaClient from context
    const { dynamicMediaClient } = useAppConfig();
    // Collapse All toggle state - load from local storage or use default (false)
    const [collapseAll, setCollapseAll] = useState<boolean>(() => loadDetailsCollapseAllState(false));
    const [showDownloadRenditionsModal, setShowDownloadRenditionsModal] = useState<boolean>(false);
    const [actionButtonEnable, setActionButtonEnable] = useState<boolean>(false);
    const [watermarkRendition, setWatermarkRendition] = useState<Rendition | undefined>(undefined);
    const [populatedImage, setPopulatedImage] = useState<Asset>(selectedImage as Asset);
<<<<<<< HEAD
    const [showPdfModal, setShowPdfModal] = useState<boolean>(false);
    const [pdfUrl, setPdfUrl] = useState<string>('');
=======
    const [isLoadingRightsProfile, setIsLoadingRightsProfile] = useState<boolean>(false);
>>>>>>> 60e9c8fe

    const rightsFree: boolean = (populatedImage?.readyToUse?.toLowerCase() === 'yes' || populatedImage?.authorized === AuthorizationStatus.AVAILABLE) ? true : false;

    // Persist collapseAll state to local storage whenever it changes
    useEffect(() => {
        saveDetailsCollapseAllState(collapseAll);
    }, [collapseAll]);

    const handleToggleChange = (e: React.ChangeEvent<HTMLInputElement>) => {
        setCollapseAll(e.target.checked);
    };

    // Check if this item is already in the cart
    const isInCart = populatedImage ? cartAssetItems.some(cartAssetItem => cartAssetItem.assetId === populatedImage.assetId) : false;

    // Handle button click - either add or remove from cart
    const handleAddRemoveCart = (e: React.MouseEvent<HTMLButtonElement>) => {
        e.stopPropagation();

        if (!populatedImage) return;

        if (isInCart) {
            handleRemoveFromCart?.(populatedImage);
        } else {
            handleAddToCart?.(populatedImage, e);
        }
    };

    const handleOverlayClick = (e: React.MouseEvent<HTMLDivElement>) => {
        if (e.target === e.currentTarget && !showDownloadRenditionsModal) {
            closeModal();
        }
    };

    const handleModalClick = (e: React.MouseEvent<HTMLDivElement>) => {
        e.stopPropagation();
    };

    // Handle action button click
    const handleDownloadPreview = async () => {
        if (!populatedImage || !dynamicMediaClient) {
            console.warn('No asset or dynamic media client available for download');
            return;
        }

        if (!watermarkRendition) {
            console.warn('Download not available - no watermark rendition found');
            return;
        }

        try {
            console.log('Downloading watermark rendition:', watermarkRendition.name);
            await dynamicMediaClient.downloadAsset(populatedImage, watermarkRendition);
        } catch (error) {
            console.error('Failed to download asset:', error);
        }
    };

    const handleClickDownloadRenditions = async () => {
        setShowDownloadRenditionsModal(true);
    };

    // Add to Collection (opens EDS modal used by plain JS flows)
    const handleAddToCollection = (e: React.MouseEvent) => {
        e.preventDefault();
        e.stopPropagation();
        if (!populatedImage) return;
        try {
            const previewUrl = dynamicMediaClient?.getOptimizedDeliveryPreviewUrl
                ? dynamicMediaClient.getOptimizedDeliveryPreviewUrl(populatedImage.assetId || '', populatedImage.name || '', 350)
                : undefined;
            const assetForModal = previewUrl ? { ...populatedImage, previewUrl } : populatedImage;
            const detail = { asset: assetForModal, assetPath: populatedImage.assetId } as unknown as Record<string, unknown>;
            window.dispatchEvent(new CustomEvent('openCollectionModal', { detail }));
        } catch (error) {
            console.warn('Failed to open Add to Collection modal from AssetDetails:', error);
        }
    };

    const handlePdfPreviewClick = async (e: React.MouseEvent) => {
        e.preventDefault();
        e.stopPropagation();
        
        if (!populatedImage || !dynamicMediaClient) {
            return;
        }

        // Check if this is a PDF
        if (!isPdfPreview(populatedImage.format as string)) {
            return;
        }

        // Find the PDF rendition
        const pdfRendition = renditions.items
            ?.filter((item: Rendition) => isPdfPreview(item.format as string))
            ?.sort((a: Rendition, b: Rendition) => (a.size ?? 0) - (b.size ?? 0))?.[0];

        if (!pdfRendition) {
            console.warn('No PDF rendition found');
            return;
        }

        // Get the PDF URL
        const url = dynamicMediaClient.getPreviewPdfUrl(
            populatedImage.assetId as string,
            populatedImage.name as string,
            pdfRendition.name as string
        );
        
        if (url) {
            setPdfUrl(url);
            setShowPdfModal(true);
        }
    };

    const handleCloseDownloadRenditionsModal = () => {
        setShowDownloadRenditionsModal(false);
    };

    useEffect(() => {
        if (showModal && selectedImage && dynamicMediaClient) {
            // Always fetch metadata to ensure complete asset data
            const fetchMetadata = async () => {
                try {
                    console.debug('Fetching metadata for asset:', selectedImage.assetId);
                    const metadata = await dynamicMediaClient.getMetadata(selectedImage.assetId);
                    const populatedAsset = populateAssetFromMetadata(metadata as Metadata);
                    console.debug('Setting populated image with metadata:', populatedAsset.assetId);
                    setPopulatedImage(populatedAsset);

                    // Fetch rights profile from FADEL
                    setIsLoadingRightsProfile(true);
                    try {
                        const fadelClient = FadelClient.getInstance();
                        const rightsProfiles = await fadelClient.getAssetRightsProfile(selectedImage.assetId);
                        
                        if (rightsProfiles.length > 0) {
                            const rightsProfileTitle = rightsProfiles[0].description || rightsProfiles[0].rightsProfileTitle;
                            if (rightsProfileTitle) {
                                setPopulatedImage(prev => ({ ...prev, rightsProfileTitle }));
                            }
                        }
                    } catch (fadelError) {
                        console.error('Failed to fetch rights profile:', fadelError);
                    } finally {
                        setIsLoadingRightsProfile(false);
                    }
                } catch (error) {
                    console.error('Failed to fetch metadata:', error);
                    // Fallback to the provided asset
                    setPopulatedImage(selectedImage as Asset);
                }
            };
            fetchMetadata();
        };
    }, [showModal, selectedImage, dynamicMediaClient]);

    useEffect(() => {
        if (showModal && populatedImage) {
            setActionButtonEnable(false);
            setWatermarkRendition(undefined);
        };
    }, [showModal, populatedImage]);

    // Fetch static renditions when modal opens
    useEffect(() => {
        if (showModal && populatedImage && fetchAssetRenditions) {
            fetchAssetRenditions(populatedImage);
        }
    }, [showModal, populatedImage, fetchAssetRenditions]);

    // Update watermarkRendition state based on renditions
    useEffect(() => {
        const foundWatermarkRendition = renditions.items?.find(rendition =>
            rendition.name?.toLowerCase().startsWith('watermark')
        );
        setWatermarkRendition(foundWatermarkRendition);
    }, [renditions]);

    // Update action button display based on watermarkRendition
    useEffect(() => {
        setActionButtonEnable(watermarkRendition ? true : false);
    }, [watermarkRendition]);

    // Image presets are now fetched automatically by fetchAssetRenditions in MainApp

    if (!showModal || !populatedImage) return null;

    // Get or create the modal root container - insert before header to ensure proper stacking
    const getModalRoot = () => {
        let modalRoot = document.getElementById('modal-root');
        if (!modalRoot) {
            modalRoot = document.createElement('div');
            modalRoot.id = 'modal-root';
            modalRoot.style.position = 'fixed';
            modalRoot.style.top = '0';
            modalRoot.style.left = '0';
            modalRoot.style.width = '100%';
            modalRoot.style.height = '100%';
            modalRoot.style.zIndex = '1'; // Very low z-index
            modalRoot.style.pointerEvents = 'none';

            // Insert before the header element to ensure proper DOM order
            const header = document.querySelector('header');
            if (header) {
                document.body.insertBefore(modalRoot, header);
            } else {
                document.body.appendChild(modalRoot);
            }
        }
        return modalRoot;
    };

    const handlePdfModalOverlayClick = (e: React.MouseEvent<HTMLDivElement>) => {
        if (e.target === e.currentTarget) {
            setShowPdfModal(false);
        }
    };

    const handlePdfModalContentClick = (e: React.MouseEvent<HTMLDivElement>) => {
        e.stopPropagation();
    };

    return (
        createPortal(<>
            {showPdfModal && (
                <div className="pdf-modal-overlay" onClick={handlePdfModalOverlayClick}>
                    <div className="pdf-modal-content" onClick={handlePdfModalContentClick}>
                        <AdobePDFViewer
                            pdfUrl={pdfUrl}
                            fileName={populatedImage.title as string || 'document.pdf'}
                            showDownloadPDF={false}
                            showPrintPDF={false}
                            onClose={() => setShowPdfModal(false)}
                        />
                    </div>
                </div>
            )}

            <div className="asset-details-modal portal-modal"
                onClick={handleOverlayClick}
                style={{ pointerEvents: 'auto' }} // Re-enable pointer events for the modal
            >
                <div className="asset-details-modal-inner" onClick={handleModalClick}>
                <div className="asset-details-main-main-section">
                    <div className="asset-details-main-image-section">
                        <div className="asset-details-image-wrapper">
                            {/* Add to Collection Overlay */}
                            <div className="add-to-collection-overlay" onClick={handleAddToCollection}>
                                <div className="add-to-collection-content">
                                    <i className="icon add circle"></i>
                                    <span>Add to Collection</span>
                                </div>
                            </div>
                            <div 
                                className="asset-details-image-container"
                                onClick={isPdfPreview(populatedImage?.format as string) && populatedImage?.readyToUse?.toLowerCase() === 'yes' ? handlePdfPreviewClick : undefined}
                                style={isPdfPreview(populatedImage?.format as string) && populatedImage?.readyToUse?.toLowerCase() === 'yes' ? { cursor: 'pointer' } : undefined}
                            >
                                <Picture
                                    key={populatedImage?.assetId}
                                    asset={populatedImage as Asset}
                                    width={1200}
                                    className="asset-details-main-image"
                                    eager={true}
                                    fetchPriority="high"
                                />
                                {/* Magnifying Glass Overlay for Rights Free PDFs only */}
                                {isPdfPreview(populatedImage?.format as string) && populatedImage?.readyToUse?.toLowerCase() === 'yes' && (
                                    <button 
                                        className="pdf-preview-magnify-button"
                                        onClick={handlePdfPreviewClick}
                                        aria-label="View PDF in full screen"
                                        title="View PDF"
                                    >
                                        <img src="/icons/zoom.svg" alt="View PDF" />
                                    </button>
                                )}
                            </div>
                        </div>
                    </div>

                    <div className="asset-details-main-info-section">
                        <div className="asset-details-main-info-section-inner">
                            <div className="asset-details-main-header">
                                {isDeepLinkAsset ? null : (
                                    <button className="asset-details-main-close-button" onClick={closeModal}>
                                        ×
                                    </button>
                                )}
                                {populatedImage?.xcmKeywords && (
                                    <div className="asset-details-main-tags">
                                        {populatedImage.xcmKeywords.split(',').map((keyword, index) => (
                                            <span key={index} className="asset-details-main-tag tccc-tag">
                                                {keyword.trim()}
                                            </span>
                                        ))}
                                    </div>
                                )}
                                <div className="modal-title">
                                    {populatedImage.title}
                                </div>
                                {populatedImage?.description && (
                                    <p className="modal-description">{populatedImage?.description}</p>
                                )}
                            </div>

                            <div className="details-modal-details">
                                <div className="details-modal-grid">
                                    <div className="details-modal-group">
                                        <span className="details-metadata-label tccc-metadata-label">CREATED</span>
                                        <span className="details-metadata-value tccc-metadata-value">{populatedImage.createDate}</span>
                                    </div>
                                    <div className="details-modal-group">
                                        <span className="details-metadata-label tccc-metadata-label">TYPE</span>
                                        <span className="details-metadata-value tccc-metadata-value">{populatedImage.illustratorType as string}</span>
                                    </div>
                                    <div className="details-modal-group">
                                        <span className="details-metadata-label tccc-metadata-label">SIZE</span>
                                        <span className="details-metadata-value tccc-metadata-value">{populatedImage.formatedSize as string}</span>
                                    </div>
                                    <div className="details-modal-group">
                                        <span className="details-metadata-label tccc-metadata-label">LAST MODIFIED</span>
                                        <span className="details-metadata-value tccc-metadata-value">{populatedImage.lastModified}</span>
                                    </div>
                                    <div className="details-modal-group">
                                        <span className="details-metadata-label tccc-metadata-label">RES.</span>
                                        <span className="details-metadata-value tccc-metadata-value">{populatedImage.resolution as string}</span>
                                    </div>
                                    <div className="details-modal-group">
                                        <span className="details-metadata-label tccc-metadata-label">EXPIRED</span>
                                        <span className="details-metadata-value tccc-metadata-value">{populatedImage.expired}</span>
                                    </div>
                                    <div className="details-modal-group">
                                        <span className="details-metadata-label tccc-metadata-label">USAGE</span>
                                        <span className="details-metadata-value tccc-metadata-value">{populatedImage.usage as string}</span>
                                    </div>
                                    <div className="details-modal-group">
                                        <span className="details-metadata-label tccc-metadata-label">RIGHTS FREE</span>
                                        <span className="details-metadata-value tccc-metadata-value">{populatedImage.readyToUse}</span>
                                    </div>
                                </div>
                            </div>

                            <div className="tccc-assets-rights-container">
                                <div className="tccc-assets-rights-inner">
                                    <h3 className="asset-details-title">Rights</h3>
                                    <div className="tccc-assets-rights-grid">
                                        <div className="tccc-assets-rights-group">
                                            <span className="tccc-metadata-label">RIGHTS PROFILE TITLE</span>
                                            <span className="tccc-metadata-value">
                                                {isLoadingRightsProfile ? 'Loading...' : (populatedImage?.rightsProfileTitle as string)}
                                            </span>
                                        </div>
                                        <div className="tccc-assets-rights-group">
                                            <span className="tccc-metadata-label">MARKET COVERED</span>
                                            <span className="tccc-metadata-value">{populatedImage?.marketCovered as string}</span>
                                        </div>
                                        <div className="tccc-assets-rights-group">
                                            <span className="tccc-metadata-label">RIGHTS START DATE</span>
                                            <span className="tccc-metadata-value">{populatedImage?.rightsStartDate as string}</span>
                                        </div>
                                        <div className="tccc-assets-rights-group">
                                            <span className="tccc-metadata-label">RIGHTS END DATE</span>
                                            <span className="tccc-metadata-value">{populatedImage?.rightsEndDate as string}</span>
                                        </div>
                                        <div className="tccc-assets-rights-group">
                                            <span className="tccc-metadata-label">MEDIA</span>
                                            <span className="tccc-metadata-value">{populatedImage?.media as string}</span>
                                        </div>
                                    </div>
                                </div>
                            </div>

                            <div className="product-actions">
                                <div className="left-buttons-wrapper">
                                    <ActionButton
                                        disabled={!actionButtonEnable}
                                        config={BUTTON_CONFIGS.download}
                                        hasLoadingState={true}
                                        onClick={handleDownloadPreview}
                                    />
                                    <ShareAssetButton
                                        assetId={selectedImage?.assetId}
                                    />
                                </div>
                                <div className="right-buttons-wrapper">
                                    <button
                                        disabled={!rightsFree}
                                        className={`secondary-button`}
                                        onClick={handleClickDownloadRenditions}
                                    >
                                        Download
                                    </button>
                                    <button
                                        className={`asset-details-main-add-to-cart-button${isInCart ? ' remove-from-cart' : ''} primary-button`}
                                        onClick={handleAddRemoveCart}
                                    >
                                        {isInCart ? 'Remove From Cart' : 'Add To Cart'}
                                    </button>
                                </div>
                            </div>
                        </div>
                    </div>
                </div>

                <div className="asset-details-main-toggle-section"></div>

                <div className="asset-details-main-metadata-section">
                    <div className="cmp-title">
                        <h1>
                            Collapse All
                            <label className="switch">
                                <input type="checkbox" checked={collapseAll} onChange={handleToggleChange} />
                                <span className="slider round"></span>
                            </label>
                        </h1>
                    </div>
                    <div className="asset-details-main-metadata-grid">
                        <div className="asset-details-main-metadata-left-container">
                            <AssetDetailsSystem selectedImage={populatedImage} forceCollapse={collapseAll} />
                            <AssetDetailsDRM selectedImage={populatedImage} forceCollapse={collapseAll} />
                            <AssetDetailsOverview selectedImage={populatedImage} forceCollapse={collapseAll} />
                            <AssetDetailsGeneralInfo selectedImage={populatedImage} forceCollapse={collapseAll} />
                            <AssetDetailsIntendedUse selectedImage={populatedImage} forceCollapse={collapseAll} />
                            <AssetDetailsScheduledActivation selectedImage={populatedImage} forceCollapse={collapseAll} />
                            <AssetDetailsTechnicalInfo selectedImage={populatedImage} forceCollapse={collapseAll} />
                            <AssetDetailsSystemInfoLegacy selectedImage={populatedImage} forceCollapse={collapseAll} />
                            <AssetDetailsProduction selectedImage={populatedImage} forceCollapse={collapseAll} />
                            <AssetDetailsLegacyFields selectedImage={populatedImage} forceCollapse={collapseAll} />
                        </div>
                        <div className="asset-details-main-metadata-right-container">
                            <AssetDetailsMarketing selectedImage={populatedImage} forceCollapse={collapseAll} />
                            <AssetDetailsMarketingPackageContainer selectedImage={populatedImage} forceCollapse={collapseAll} />
                        </div>
                    </div>
                </div>
            </div>

            {createPortal(
                <DownloadRenditionsModal
                    isOpen={showDownloadRenditionsModal}
                    asset={populatedImage}
                    onCloseDownloadRenditions={handleCloseDownloadRenditionsModal}
                    renditions={renditions}
                    imagePresets={imagePresets}
                />,
                document.body
            )}
        </div>
        </>,
            getModalRoot()
        )
    );
};

export default AssetDetails; <|MERGE_RESOLUTION|>--- conflicted
+++ resolved
@@ -53,12 +53,9 @@
     const [actionButtonEnable, setActionButtonEnable] = useState<boolean>(false);
     const [watermarkRendition, setWatermarkRendition] = useState<Rendition | undefined>(undefined);
     const [populatedImage, setPopulatedImage] = useState<Asset>(selectedImage as Asset);
-<<<<<<< HEAD
     const [showPdfModal, setShowPdfModal] = useState<boolean>(false);
     const [pdfUrl, setPdfUrl] = useState<string>('');
-=======
     const [isLoadingRightsProfile, setIsLoadingRightsProfile] = useState<boolean>(false);
->>>>>>> 60e9c8fe
 
     const rightsFree: boolean = (populatedImage?.readyToUse?.toLowerCase() === 'yes' || populatedImage?.authorized === AuthorizationStatus.AVAILABLE) ? true : false;
 

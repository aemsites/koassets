--- conflicted
+++ resolved
@@ -277,8 +277,7 @@
 
                 items.push(
                     <div key={itemKey} className={containerClasses}>
-<<<<<<< HEAD
-                        <div className="facet-filter-checkbox-label" style={{ display: 'flex', alignItems: 'center', gap: '4px' }}>
+                        <div className="facet-filter-checkbox-label" style={{ display: 'flex', alignItems: 'center', justifyContent: 'space-between', width: '100%' }}>
                             {hasSubLevels && (
                                 <span
                                     className="facet-filter-arrow"
@@ -289,11 +288,7 @@
                                 </span>
                             )}
                             {!hasSubLevels && <span style={{ minWidth: '12px' }}></span>}
-                            <label className="facet-filter-checkbox-label" style={{ display: 'flex', alignItems: 'center', gap: '8px', margin: 0, cursor: 'pointer' }}>
-=======
-                        <div className="facet-filter-checkbox-label" style={{ display: 'flex', alignItems: 'center', justifyContent: 'space-between', width: '100%' }}>
                             <label className="facet-filter-checkbox-label" style={{ display: 'flex', alignItems: 'center', gap: '8px', margin: 0, cursor: 'pointer', flex: 1 }}>
->>>>>>> 50417f42
                                 <input
                                     className="facet-filter-checkbox-input"
                                     type="checkbox"
@@ -301,8 +296,6 @@
                                     onChange={() => handleCheckbox(checkboxKey, facetName)}
                                 /> {displayName}{count > 0 ? ` (${count})` : ''}
                             </label>
-<<<<<<< HEAD
-=======
                             {hasSubLevels && (
                                 <span
                                     className="facet-filter-arrow-sub-level"
@@ -311,7 +304,6 @@
                                     {isHierarchyItemExpanded ? '▼' : '▶'}
                                 </span>
                             )}
->>>>>>> 50417f42
                         </div>
                         {/* Render child levels only if expanded */}
                         {hasSubLevels && isHierarchyItemExpanded && renderHierarchyLevel(hierarchyData, facetTechId, level + 1, fullPath)}
@@ -834,18 +826,8 @@
 
                                 return (
                                     <div key={facetTechId} className="facet-filter-section">
-<<<<<<< HEAD
-                                        <button
-                                            className="facet-filter-button"
-                                            tabIndex={0}
-                                            onClick={() => toggle(facetTechId)}
-                                            aria-expanded={!!expandedFacets[facetTechId]}
-                                        >
-                                            {facetSearchMode[facetTechId] ? (
-=======
                                         {facetSearchMode[facetTechId] ? (
                                             <div className="facet-filter-button facet-filter-button-search">
->>>>>>> 50417f42
                                                 <div className="facet-search-container">
                                                     <div className="facet-search-input-wrapper">
                                                         <img
@@ -859,10 +841,7 @@
                                                             placeholder={`Search ${label}...`}
                                                             value={facetSearchTerms[facetTechId] || ''}
                                                             autoFocus
-<<<<<<< HEAD
                                                             onClick={(e) => e.stopPropagation()}
-=======
->>>>>>> 50417f42
                                                             onChange={(e) => handleFacetSearchChange(facetTechId, e.target.value)}
                                                             onKeyDown={(e) => {
                                                                 if (e.key === 'Escape') {
@@ -879,27 +858,6 @@
                                                         />
                                                     </div>
                                                 </div>
-<<<<<<< HEAD
-                                            ) : (
-                                                <span className="facet-filter-label">{label}</span>
-                                            )}
-
-                                            <div className="facet-filter-right-section">
-                                                {checkedCount > 0 && (
-                                                    <div className="assets-details-tag tccc-tag facet-filter-count-tag">{checkedCount}</div>
-                                                )}
-                                                {!facetSearchMode[facetTechId] && expandedFacets[facetTechId] && (
-                                                    <img
-                                                        src="/icons/search.svg"
-                                                        alt="Search"
-                                                        className="facet-search-trigger"
-                                                        onClick={(e) => toggleFacetSearch(facetTechId, e)}
-                                                    />
-                                                )}
-                                                <span className="facet-filter-arrow">{expandedFacets[facetTechId] ? '\u25BC' : '\u25B6'}</span>
-                                            </div>
-                                        </button>
-=======
                                                 <div className="facet-filter-right-section">
                                                     {checkedCount > 0 && (
                                                         <div className="assets-details-tag tccc-tag facet-filter-count-tag">{checkedCount}</div>
@@ -939,13 +897,12 @@
                                                 </div>
                                             </div>
                                         )}
->>>>>>> 50417f42
                                         {/* For each facet retrieved from EXC, render the appropriate checkboxes and hierarchy if needed */}
                                         {renderFacetsFromSearchResult(facetTechId)}
-                                    </div>
+                                    </div >
                                 );
                             })}
-                        </div>
+                        </div >
                     ) : (
                         <div className="saved-searches-list">
                             {savedSearches.length === 0 ? (
@@ -1038,182 +995,192 @@
                             )}
                         </div>
                     )}
-                </div>
-            </div>
+                </div >
+            </div >
 
             {/* Edit Saved Search Modal */}
-            {showEditLinkModal && (
-                <div className="save-search-modal">
-                    <div className="save-search-modal-content">
-                        <div className="save-search-modal-header">
-                            <h3>Edit Saved Search</h3>
-                        </div>
-                        <div className="save-search-modal-body">
-                            <div className="save-search-field">
-                                <label htmlFor="edit-search-name" className="save-search-field-label">Search Name:</label>
-                                <input
-                                    id="edit-search-name"
-                                    type="text"
-                                    value={editingSearchName}
-                                    onChange={(e) => setEditingSearchName(e.target.value)}
-                                    className="save-search-input"
-                                    placeholder="Enter search name"
-                                    autoFocus
-                                />
+            {
+                showEditLinkModal && (
+                    <div className="save-search-modal">
+                        <div className="save-search-modal-content">
+                            <div className="save-search-modal-header">
+                                <h3>Edit Saved Search</h3>
                             </div>
-                            <div className="save-search-field">
-                                <label className="save-search-field-label">Generated Link:</label>
-                                <textarea
-                                    className="save-search-input save-search-link-display"
-                                    value={editLinkText}
-                                    readOnly
-                                    rows={4}
-                                />
+                            <div className="save-search-modal-body">
+                                <div className="save-search-field">
+                                    <label htmlFor="edit-search-name" className="save-search-field-label">Search Name:</label>
+                                    <input
+                                        id="edit-search-name"
+                                        type="text"
+                                        value={editingSearchName}
+                                        onChange={(e) => setEditingSearchName(e.target.value)}
+                                        className="save-search-input"
+                                        placeholder="Enter search name"
+                                        autoFocus
+                                    />
+                                </div>
+                                <div className="save-search-field">
+                                    <label className="save-search-field-label">Generated Link:</label>
+                                    <textarea
+                                        className="save-search-input save-search-link-display"
+                                        value={editLinkText}
+                                        readOnly
+                                        rows={4}
+                                    />
+                                </div>
+                            </div>
+                            <div className="save-search-modal-footer">
+                                <button className="save-search-cancel-btn" onClick={handleCloseEditLink} type="button">Cancel</button>
+                                <button
+                                    className="save-search-confirm-btn"
+                                    onClick={handleConfirmEditLink}
+                                    type="button"
+                                    disabled={!editingSearchName.trim()}
+                                >
+                                    Update
+                                </button>
                             </div>
                         </div>
-                        <div className="save-search-modal-footer">
-                            <button className="save-search-cancel-btn" onClick={handleCloseEditLink} type="button">Cancel</button>
+                    </div>
+                )
+            }
+
+
+
+            {/* Delete Confirmation Modal */}
+            {
+                showDeleteModal && (
+                    <div className="save-search-modal">
+                        <div className="save-search-modal-content">
+                            <div className="save-search-modal-header">
+                                <h3>Delete Saved Search</h3>
+                            </div>
+                            <div className="save-search-modal-body">
+                                <p>Are you sure you want to delete "<strong>{deleteSearchName}</strong>"?</p>
+                            </div>
+                            <div className="save-search-modal-footer">
+                                <button
+                                    className="save-search-cancel-btn"
+                                    onClick={handleCancelDelete}
+                                    type="button"
+                                >
+                                    Cancel
+                                </button>
+                                <button
+                                    className="delete-search-confirm-btn"
+                                    onClick={handleConfirmDelete}
+                                    type="button"
+                                >
+                                    Delete
+                                </button>
+                            </div>
+                        </div>
+                    </div>
+                )
+            }
+
+            {/* Tooltip */}
+            {
+                hoveredSearchId && (
+                    <div
+                        className="saved-search-tooltip"
+                        style={{
+                            position: 'fixed',
+                            left: `${tooltipPosition.x}px`,
+                            top: `${tooltipPosition.y}px`,
+                            transform: 'translate(-50%, -100%)',
+                            pointerEvents: 'none',
+                            zIndex: 1001
+                        }}
+                    >
+                        {(() => {
+                            const search = savedSearches.find(s => s.id === hoveredSearchId);
+                            if (!search) return null;
+                            return (
+                                <div className="tooltip-content">
+                                    <div className="tooltip-search-terms">
+                                        {search.searchTerm || 'No search terms'}
+                                    </div>
+                                    <div className="tooltip-filter-count">
+                                        {(() => {
+                                            const filterCount = countFilters(search);
+                                            if (filterCount === 0) return 'No filters';
+                                            if (filterCount === 1) return '1 filter';
+                                            return `${filterCount} filters`;
+                                        })()}
+                                    </div>
+                                    <div className="tooltip-last-used">
+                                        Last used: {formatLastUsed(search.dateLastUsed)}
+                                    </div>
+                                </div>
+                            );
+                        })()}
+                    </div>
+                )
+            }
+
+            {/* Inline Save Form */}
+            {
+                activeView === 'filters' && showSaveModal && (
+                    <div className="save-search-inline-form">
+                        <div className="save-search-inline-input-container">
+                            <input
+                                type="text"
+                                placeholder="name for your saved search"
+                                value={saveSearchName}
+                                onChange={(e) => setSaveSearchName(e.target.value)}
+                                className="save-search-inline-input"
+                                autoFocus
+                                onKeyDown={(e) => {
+                                    if (e.key === 'Enter') {
+                                        handleSaveSearchConfirm();
+                                    } else if (e.key === 'Escape') {
+                                        handleSaveSearchCancel();
+                                    }
+                                }}
+                            />
                             <button
-                                className="save-search-confirm-btn"
-                                onClick={handleConfirmEditLink}
+                                className="save-search-inline-save-btn"
                                 type="button"
-                                disabled={!editingSearchName.trim()}
+                                onClick={handleSaveSearchConfirm}
+                                disabled={!saveSearchName.trim()}
                             >
-                                Update
+                                Save
                             </button>
                         </div>
                     </div>
-                </div>
-            )}
-
-
-
-            {/* Delete Confirmation Modal */}
-            {showDeleteModal && (
-                <div className="save-search-modal">
-                    <div className="save-search-modal-content">
-                        <div className="save-search-modal-header">
-                            <h3>Delete Saved Search</h3>
-                        </div>
-                        <div className="save-search-modal-body">
-                            <p>Are you sure you want to delete "<strong>{deleteSearchName}</strong>"?</p>
-                        </div>
-                        <div className="save-search-modal-footer">
-                            <button
-                                className="save-search-cancel-btn"
-                                onClick={handleCancelDelete}
-                                type="button"
-                            >
-                                Cancel
-                            </button>
-                            <button
-                                className="delete-search-confirm-btn"
-                                onClick={handleConfirmDelete}
-                                type="button"
-                            >
-                                Delete
-                            </button>
-                        </div>
-                    </div>
-                </div>
-            )}
-
-            {/* Tooltip */}
-            {hoveredSearchId && (
-                <div
-                    className="saved-search-tooltip"
-                    style={{
-                        position: 'fixed',
-                        left: `${tooltipPosition.x}px`,
-                        top: `${tooltipPosition.y}px`,
-                        transform: 'translate(-50%, -100%)',
-                        pointerEvents: 'none',
-                        zIndex: 1001
-                    }}
-                >
-                    {(() => {
-                        const search = savedSearches.find(s => s.id === hoveredSearchId);
-                        if (!search) return null;
-                        return (
-                            <div className="tooltip-content">
-                                <div className="tooltip-search-terms">
-                                    {search.searchTerm || 'No search terms'}
-                                </div>
-                                <div className="tooltip-filter-count">
-                                    {(() => {
-                                        const filterCount = countFilters(search);
-                                        if (filterCount === 0) return 'No filters';
-                                        if (filterCount === 1) return '1 filter';
-                                        return `${filterCount} filters`;
-                                    })()}
-                                </div>
-                                <div className="tooltip-last-used">
-                                    Last used: {formatLastUsed(search.dateLastUsed)}
-                                </div>
-                            </div>
-                        );
-                    })()}
-                </div>
-            )}
-
-            {/* Inline Save Form */}
-            {activeView === 'filters' && showSaveModal && (
-                <div className="save-search-inline-form">
-                    <div className="save-search-inline-input-container">
-                        <input
-                            type="text"
-                            placeholder="name for your saved search"
-                            value={saveSearchName}
-                            onChange={(e) => setSaveSearchName(e.target.value)}
-                            className="save-search-inline-input"
-                            autoFocus
-                            onKeyDown={(e) => {
-                                if (e.key === 'Enter') {
-                                    handleSaveSearchConfirm();
-                                } else if (e.key === 'Escape') {
-                                    handleSaveSearchCancel();
-                                }
-                            }}
-                        />
+                )
+            }
+
+            {/* Action Buttons */}
+            {
+                activeView === 'filters' && (
+                    <div className="facet-filter-buttons">
                         <button
-                            className="save-search-inline-save-btn"
+                            className="facet-filter-apply-btn"
                             type="button"
-                            onClick={handleSaveSearchConfirm}
-                            disabled={!saveSearchName.trim()}
+                            onClick={showSaveModal ? handleSaveSearchCancel : handleApplyFilters}
                         >
-                            Save
+                            <span className="facet-filter-apply-icon">
+                                <svg width="20" height="20" viewBox="0 0 24 24" fill="none" stroke="#fff" strokeWidth="2" strokeLinecap="round" strokeLinejoin="round">
+                                    <polygon points="3 4 21 4 14 14 14 21 10 21 10 14 3 4" />
+                                </svg>
+                            </span>
+                            <span className="facet-filter-apply-text">Apply</span>
+                        </button>
+                        <button
+                            className={`facet-filter-save-btn ${showSaveModal ? 'cancel-mode' : ''}`}
+                            type="button"
+                            onClick={showSaveModal ? handleSaveSearchCancel : handleSaveSearch}
+                        >
+                            <span className="facet-filter-save-icon">
+                                <img src={`${import.meta.env.BASE_URL}icons/save-icon.svg`} alt="Save" />
+                            </span>
+                            <span className="facet-filter-save-text">{showSaveModal ? 'Cancel' : 'Save Search'}</span>
                         </button>
                     </div>
-                </div>
-            )}
-
-            {/* Action Buttons */}
-            {activeView === 'filters' && (
-                <div className="facet-filter-buttons">
-                    <button
-                        className="facet-filter-apply-btn"
-                        type="button"
-                        onClick={showSaveModal ? handleSaveSearchCancel : handleApplyFilters}
-                    >
-                        <span className="facet-filter-apply-icon">
-                            <svg width="20" height="20" viewBox="0 0 24 24" fill="none" stroke="#fff" strokeWidth="2" strokeLinecap="round" strokeLinejoin="round">
-                                <polygon points="3 4 21 4 14 14 14 21 10 21 10 14 3 4" />
-                            </svg>
-                        </span>
-                        <span className="facet-filter-apply-text">Apply</span>
-                    </button>
-                    <button
-                        className={`facet-filter-save-btn ${showSaveModal ? 'cancel-mode' : ''}`}
-                        type="button"
-                        onClick={showSaveModal ? handleSaveSearchCancel : handleSaveSearch}
-                    >
-                        <span className="facet-filter-save-icon">
-                            <img src={`${import.meta.env.BASE_URL}icons/save-icon.svg`} alt="Save" />
-                        </span>
-                        <span className="facet-filter-save-text">{showSaveModal ? 'Cancel' : 'Save Search'}</span>
-                    </button>
-                </div>
-            )}
+                )
+            }
         </>
     );
 };

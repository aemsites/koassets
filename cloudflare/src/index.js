/*
 * Copyright 2022 Adobe. All rights reserved.
 * This file is licensed to you under the Apache License, Version 2.0 (the "License");
 * you may not use this file except in compliance with the License. You may obtain a copy
 * of the License at http://www.apache.org/licenses/LICENSE-2.0
 *
 * Unless required by applicable law or agreed to in writing, software distributed under
 * the License is distributed on an "AS IS" BASIS, WITHOUT WARRANTIES OR REPRESENTATIONS
 * OF ANY KIND, either express or implied. See the License for the specific language
 * governing permissions and limitations under the License.
 */

import { error, Router, withCookies } from 'itty-router';
import { authRouter, withAuthentication } from './auth';
import { originDynamicMedia } from './origin/dm';
import { originHelix } from './origin/helix';
import { originFadel } from './origin/fadel';
import { cors } from './util/itty';
import { apiUser } from './user';
import { savedSearchesApi } from './api/savedsearches';
import { rightsRequestsApi } from './api/rightsrequests';
import { notificationsApi } from './api/notifications';

// Shared CORS origins
const allowedOrigins = [
  'https://koassets.adobeaem.workers.dev',
  // customer URLs
  /https:\/\/(.*\.)?assets\.coke\.com$/,
  // development URLs
  /https:\/\/.*-koassets\.adobeaem\.workers\.dev$/,
  /https:\/\/.*-koassets--aemsites\.aem\.(live|page)$/,
  /http:\/\/localhost:(3000|8787)/
];

// Standard CORS for most routes (GET, POST only)
const { preflight, corsify } = cors({
  origin: allowedOrigins,
  allowMethods: ['GET', 'POST', 'DELETE', 'PUT'],
  credentials: true,
  maxAge: 600,
});

<<<<<<< HEAD
=======
// Extended CORS for Messages API routes (includes DELETE)
const { preflight: messagesPreflight, corsify: messagesCorsify } = cors({
  origin: allowedOrigins,
  allowMethods: ['GET', 'POST', 'DELETE'],
  credentials: true,
  maxAge: 600,
});

// Middleware to apply extended CORS for saved searches and messages routes
const savedSearchesCorsMiddleware = (request) => {
  if (request.url.includes('/api/savedsearches/')) {
    return savedSearchesPreflight(request);
  }
  if (request.url.includes('/api/messages')) {
    return messagesPreflight(request);
  }
  return preflight(request);
};

// Finally middleware that applies appropriate CORS
const finalCorsMiddleware = (response, request) => {
  if (request.url.includes('/api/savedsearches/')) {
    return savedSearchesCorsify(response, request);
  }
  if (request.url.includes('/api/messages')) {
    return messagesCorsify(response, request);
  }
  return corsify(response, request);
};

>>>>>>> 99eecd25
const router = Router({
  before: [preflight],
  finally: [corsify],
  catch: (err) => {
    // log stack traces for debugging
    console.error('error', err);
    throw err;
  },
});

router
  // public content
  .get('/public/*', originHelix)
  .get('/tools/*', originHelix)
  .get('/scripts/*', originHelix)
  .get('/styles/*', originHelix)
  .get('/blocks/*', originHelix)
  .get('/fonts/*', originHelix)
  .get('/icons/*', originHelix)
  .get('/favicon.ico', originHelix)
  .get('/robots.txt', originHelix)

  // parse cookies (middleware)
  .all('*', withCookies)
  // decode cookie values (not done by itty-router withCookies)
  .all('*', (request) => {
    for (const key in request.cookies) {
      request.cookies[key] = decodeURIComponent(request.cookies[key]);
    }
  })

  // authentication flows (/auth/* by default)
  .all(authRouter.route, authRouter.fetch)

  // from here on authentication required (middleware)
  .all('*', withAuthentication)

  // user info
  .get('/api/user', apiUser)

  // dynamic media
  .all('/api/adobe/assets/*', originDynamicMedia)

  // fadel
  .all('/api/fadel/*', originFadel)

  // Saved Searches API (with extended CORS for DELETE/PUT)
  .all('/api/savedsearches/*', savedSearchesApi)

  // Rights Requests API
  .all('/api/rightsrequests/*', rightsRequestsApi)

  // Notifications API (with extended CORS for DELETE)
  .all('/api/messages/*', notificationsApi)
  .all('/api/messages', notificationsApi)

  // future API routes
  .all('/api/*', () => error(404))

  .all('*', originHelix);

export default { ...router }<|MERGE_RESOLUTION|>--- conflicted
+++ resolved
@@ -40,39 +40,6 @@
   maxAge: 600,
 });
 
-<<<<<<< HEAD
-=======
-// Extended CORS for Messages API routes (includes DELETE)
-const { preflight: messagesPreflight, corsify: messagesCorsify } = cors({
-  origin: allowedOrigins,
-  allowMethods: ['GET', 'POST', 'DELETE'],
-  credentials: true,
-  maxAge: 600,
-});
-
-// Middleware to apply extended CORS for saved searches and messages routes
-const savedSearchesCorsMiddleware = (request) => {
-  if (request.url.includes('/api/savedsearches/')) {
-    return savedSearchesPreflight(request);
-  }
-  if (request.url.includes('/api/messages')) {
-    return messagesPreflight(request);
-  }
-  return preflight(request);
-};
-
-// Finally middleware that applies appropriate CORS
-const finalCorsMiddleware = (response, request) => {
-  if (request.url.includes('/api/savedsearches/')) {
-    return savedSearchesCorsify(response, request);
-  }
-  if (request.url.includes('/api/messages')) {
-    return messagesCorsify(response, request);
-  }
-  return corsify(response, request);
-};
-
->>>>>>> 99eecd25
 const router = Router({
   before: [preflight],
   finally: [corsify],
